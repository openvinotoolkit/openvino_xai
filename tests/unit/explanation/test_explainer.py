# Copyright (C) 2023-2024 Intel Corporation
# SPDX-License-Identifier: Apache-2.0

from pathlib import Path

import cv2
import openvino.runtime as ov
import pytest

from openvino_xai.common.parameters import Task
from openvino_xai.common.utils import retrieve_otx_model
from openvino_xai.explainer.explainer import Explainer
from openvino_xai.explainer.parameters import (
    ExplainMode,
    ExplanationParameters,
    TargetExplainGroup,
)
from openvino_xai.explainer.utils import get_postprocess_fn, get_preprocess_fn
from openvino_xai.inserter.inserter import insert_xai
from openvino_xai.inserter.parameters import ClassificationInsertionParameters
from tests.unit.explanation.test_explanation_utils import VOC_NAMES

MODEL_NAME = "mlc_mobilenetv3_large_voc"


class TestExplainer:
    image = cv2.imread("tests/assets/cheetah_person.jpg")
    data_dir = Path(".data")
    preprocess_fn = get_preprocess_fn(
        change_channel_order=True,
        input_size=(224, 224),
        hwc_to_chw=True,
    )

    @pytest.mark.parametrize(
        "explain_mode",
        [
            ExplainMode.WHITEBOX,
            ExplainMode.BLACKBOX,
            ExplainMode.AUTO,
        ],
    )
    @pytest.mark.parametrize(
        "target_explain_group",
        [
            TargetExplainGroup.ALL,
            TargetExplainGroup.CUSTOM,
        ],
    )
    @pytest.mark.parametrize("with_xai_originally", [True, False])
    def test_explainer(self, explain_mode, target_explain_group, with_xai_originally):
        retrieve_otx_model(self.data_dir, MODEL_NAME)
        model_path = self.data_dir / "otx_models" / (MODEL_NAME + ".xml")
        model = ov.Core().read_model(model_path)

        if with_xai_originally:
            model = insert_xai(
                model,
                task=Task.CLASSIFICATION,
            )

        explainer = Explainer(
<<<<<<< HEAD
            model=model,
            task_type=TaskType.CLASSIFICATION,
=======
            model,
            task=Task.CLASSIFICATION,
>>>>>>> 84388547
            preprocess_fn=self.preprocess_fn,
            postprocess_fn=get_postprocess_fn(),
            explain_mode=explain_mode,
        )

        explanation_parameters = ExplanationParameters(
            target_explain_group=target_explain_group,
            target_explain_labels=[11, 14],
            label_names=VOC_NAMES,  # optional
        )
        explanation = explainer(self.image, explanation_parameters, num_masks=10)

        if target_explain_group == TargetExplainGroup.ALL:
            assert len(explanation.saliency_map) == 20
        if target_explain_group == TargetExplainGroup.CUSTOM:
            assert len(explanation.saliency_map) == 2

    def test_explainer_wo_preprocessing(self):
        retrieve_otx_model(self.data_dir, MODEL_NAME)
        model_path = self.data_dir / "otx_models" / (MODEL_NAME + ".xml")

        # White-box
        model = ov.Core().read_model(model_path)

        explainer = Explainer(
            model,
            task=Task.CLASSIFICATION,
        )

        explanation_parameters = ExplanationParameters(
            target_explain_labels=[11, 14],
        )
        processed_data = self.preprocess_fn(self.image)
        explanation = explainer(processed_data, explanation_parameters)

        assert len(explanation.saliency_map) == 2

        # Black-box
        model = ov.Core().read_model(model_path)
        explainer = Explainer(
            model,
            task=Task.CLASSIFICATION,
            explain_mode=ExplainMode.BLACKBOX,
            postprocess_fn=get_postprocess_fn(),
        )

        explanation_parameters = ExplanationParameters(
            target_explain_labels=[11, 14],
        )
        processed_data = self.preprocess_fn(self.image)
        explanation = explainer(processed_data, explanation_parameters, num_masks=10)

        assert len(explanation.saliency_map) == 2

    def test_auto_black_box_fallback(self):
        retrieve_otx_model(self.data_dir, MODEL_NAME)
        model_path = self.data_dir / "otx_models" / (MODEL_NAME + ".xml")
        model = ov.Core().read_model(model_path)

        with pytest.raises(Exception) as exc_info:
            insertion_parameters = ClassificationInsertionParameters(
                target_layer="some_wrong_name",
            )
            explainer = Explainer(
                model=model,
                task=Task.CLASSIFICATION,
                preprocess_fn=self.preprocess_fn,
                explain_mode=ExplainMode.AUTO,
                insertion_parameters=insertion_parameters,
            )
        assert str(exc_info.value) == "Postprocess function has to be provided for the black-box mode."

        insertion_parameters = ClassificationInsertionParameters(
            target_layer="some_wrong_name",
        )
        explainer = Explainer(
            model=model,
            task=Task.CLASSIFICATION,
            preprocess_fn=self.preprocess_fn,
            postprocess_fn=get_postprocess_fn(),
            explain_mode=ExplainMode.AUTO,
            insertion_parameters=insertion_parameters,
        )
        explanation_parameters = ExplanationParameters(
            target_explain_group=TargetExplainGroup.ALL,
        )
        explanation = explainer(self.image, explanation_parameters, num_masks=10)
        assert len(explanation.saliency_map) == 20<|MERGE_RESOLUTION|>--- conflicted
+++ resolved
@@ -60,13 +60,8 @@
             )
 
         explainer = Explainer(
-<<<<<<< HEAD
             model=model,
-            task_type=TaskType.CLASSIFICATION,
-=======
-            model,
             task=Task.CLASSIFICATION,
->>>>>>> 84388547
             preprocess_fn=self.preprocess_fn,
             postprocess_fn=get_postprocess_fn(),
             explain_mode=explain_mode,
