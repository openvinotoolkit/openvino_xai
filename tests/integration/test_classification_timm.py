--- conflicted
+++ resolved
@@ -30,94 +30,7 @@
 pytest.importorskip("onnx")
 
 
-<<<<<<< HEAD
-class Command:
-    def __init__(self, cmd: str, cwd: Path = None, env: Dict = None):
-        self.cmd = cmd
-        self.process = None
-        self.exec_time = -1
-        self.output = []  # store output here
-        self.kwargs = {}
-        self.timeout = False
-        self.cwd = cwd
-        self.env = env if env is not None else os.environ.copy()
-        self.thread_exc = None
-
-        self.kwargs.update(start_new_session=True)
-
-    def kill_process_tree(self, pid):
-        try:
-            subprocess.call(["taskkill", "/F", "/T", "/PID", str(pid)])
-        except OSError as err:
-            print(err)
-
-    def run(self, timeout=3600, assert_returncode_zero=True):
-        print(f"Running command: {self.cmd}")
-
-        def target():
-            try:
-                start_time = time.time()
-                with subprocess.Popen(
-                    self.cmd,
-                    stdout=subprocess.PIPE,
-                    stderr=subprocess.STDOUT,
-                    shell=True,
-                    bufsize=1,
-                    cwd=self.cwd,
-                    env=self.env,
-                    **self.kwargs,
-                ) as p:
-                    self.process = p
-                    self.timeout = False
-
-                    self.output = []
-                    for line in self.process.stdout:
-                        line = line.decode("utf-8")
-                        self.output.append(line)
-                        sys.stdout.write(line)
-
-                    sys.stdout.flush()
-                    self.process.stdout.close()
-
-                    self.process.wait()
-                    self.exec_time = time.time() - start_time
-            except Exception as e:  # pylint:disable=broad-except
-                self.thread_exc = e
-
-        thread = threading.Thread(target=target)
-        thread.start()
-
-        thread.join(timeout)
-
-        if self.thread_exc is not None:
-            raise self.thread_exc
-
-        if thread.is_alive():
-            try:
-                print("Error: process taking too long to complete--terminating" + ", [ " + self.cmd + " ]")
-                self.kill_process_tree(self.process.pid)
-                self.exec_time = timeout
-                self.timeout = True
-                thread.join()
-            except OSError as e:
-                print(self.process.pid, "Exception when try to kill task by PID, " + e.strerror)
-                raise
-        returncode = self.process.wait()
-        print("Process returncode = " + str(returncode))
-        if assert_returncode_zero:
-            assert returncode == 0, "Process exited with a non-zero exit code {}; output:{}".format(
-                returncode, "".join(self.output)
-            )
-        return returncode
-
-    def get_execution_time(self):
-        return self.exec_time
-
-
-def export_to_onnx(model: torch.nn.Module, save_path: str, data_sample: torch.Tensor, set_dynamic_batch: bool = True) -> None:
-=======
 def export_to_onnx(model: torch.nn.Module, save_path: str, data_sample: torch.Tensor, set_dynamic_batch: bool) -> None:  # type: ignore
->>>>>>> 3cc2dff6
     """
     Export Torch model to ONNX format.
     """
@@ -284,17 +197,8 @@
         self.update_report("report_wb.csv", model_id)
         if not ir_path.is_file():
             input_size = [1] + list(timm_model.default_cfg["input_size"])
-<<<<<<< HEAD
             ov_model = convert_torch_model(timm_model, input_size)
             openvino.save_model(ov_model, ir_path)
-=======
-            dummy_tensor = torch.rand(input_size)
-            onnx_path = output_model_dir / "model_fp32.onnx"
-            set_dynamic_batch = model_id in LIMITED_DIVERSE_SET_OF_VISION_TRANSFORMER_MODELS
-            export_to_onnx(timm_model, onnx_path, dummy_tensor, set_dynamic_batch)
-            self.update_report("report_wb.csv", model_id, "True")
-            export_to_ir(onnx_path, output_model_dir / "model_fp32.xml")
->>>>>>> 3cc2dff6
             self.update_report("report_wb.csv", model_id, "True", "True")
         else:
             self.update_report("report_wb.csv", model_id, "True", "True")
@@ -391,14 +295,8 @@
 
         if not ir_path.is_file():
             input_size = [1] + list(timm_model.default_cfg["input_size"])
-<<<<<<< HEAD
             ov_model = convert_torch_model(timm_model, input_size)
             openvino.save_model(ov_model, ir_path)
-=======
-            dummy_tensor = torch.rand(input_size)
-            onnx_path = output_model_dir / "model_fp32.onnx"
-            export_to_onnx(timm_model, onnx_path, dummy_tensor, False)
->>>>>>> 3cc2dff6
             self.update_report("report_bb.csv", model_id, "True", "True")
         else:
             self.update_report("report_bb.csv", model_id, "True", "True")
