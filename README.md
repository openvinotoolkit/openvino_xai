--- conflicted
+++ resolved
@@ -2,36 +2,48 @@
 OpenVINO-XAI provides a suite of Explainable AI (XAI) algorithms for explanation of 
 [OpenVINO™](https://github.com/openvinotoolkit/openvino) Intermediate Representation (IR).
 
-<<<<<<< HEAD
-```python
-pip install -r requirements.txt
-python setup.py develop
+# Documentation
+OpenVINO-XAI API documentation can be found [here](https://curly-couscous-ovjvm29.pages.github.io/).
+
+# Installation
+Set up an isolated python environment:
+
+```bash
+# Create virtual env.
+python3 -m venv .ovxai
+
+# Activate virtual env.
+source .ovxai/bin/activate
 ```
 
-## Model retrieving
+- Package mode (for normal use):
+```bash
+pip install .
+```
 
+- Editable mode (for development):
+```bash
+pip install -e .[dev]
+
+# Run tests for verification
+pytest -v -s ./tests/
+```
+
+# Usage
+## CLI usage
+
+- Model retreival
 ```python
 # OTX classification model are downloaded and stored in .otx_models folder
 pytest tests/test_classification.py
 ```
-
-## Classification model explainer
+- Classification model explainer
 
 ```python
 python examples/run_classification.py otx_models/mlc_efficient_b0_voc.xml images/cute-cat.jpg --output multilabel_saliency_map
 ```
 
-## Quality checks
-
-```python
-pre-commit run -a
-```
-=======
-# Documentation
-OpenVINO-XAI API documentation can be found [here](https://curly-couscous-ovjvm29.pages.github.io/).
-
-# Usage
-### E2E model explanation
+## E2E model explanation
 ```python
 from openvino_xai.model import XAIClassificationModel
 from openvino_xai.explain import WhiteBoxExplainer
@@ -52,28 +64,6 @@
 See more usage scenarios in [examples](./examples).
 
 
-# Installation
-Set up an isolated python environment:
-```bash
-# Create virtual env.
-python3 -m venv .ovxai
-
-# Activate virtual env.
-source .ovxai/bin/activate
-```
-
-- Package mode (for normal use):
-```bash
-pip install .
-```
-- Editable mode (for development):
-```bash
-pip install -e .[dev]
-
-# Run tests for verification
-pytest -v -s ./tests/
-```
-
 # Scope of explained models
 
 ## White-box explanation (fast, model-dependent)
@@ -88,4 +78,10 @@
 ## Black-box (slow, model-agnostic)
 ### Classification
 TODO: gz
->>>>>>> 64d224db
+
+
+## Quality checks
+
+```python
+pre-commit run -a
+```