<<<<<<< HEAD
"""
Openvino-XAI library for explaining OpenVINO™ IR models.
"""
=======
# Copyright (C) 2023 Intel Corporation
# SPDX-License-Identifier: Apache-2.0
"""
Openvino-XAI library for explaining OpenVINO™ IR models.
"""
>>>>>>> 64d224db
<|MERGE_RESOLUTION|>--- conflicted
+++ resolved
@@ -1,11 +1,5 @@
-<<<<<<< HEAD
-"""
-Openvino-XAI library for explaining OpenVINO™ IR models.
-"""
-=======
 # Copyright (C) 2023 Intel Corporation
 # SPDX-License-Identifier: Apache-2.0
 """
 Openvino-XAI library for explaining OpenVINO™ IR models.
-"""
->>>>>>> 64d224db
+"""