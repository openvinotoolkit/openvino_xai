--- conflicted
+++ resolved
@@ -301,11 +301,7 @@
         """
         saliency_map = self._saliency_map
         # convert to numpy array to use vectorized normalization and speed up lots of classes scenario:
-<<<<<<< HEAD
-        self._saliency_map.map = np.array([map for _, map in saliency_map.map.items()])
-=======
         self._saliency_map.map = np.array(list(saliency_map.map.values()))
->>>>>>> 500da413
 
         if self._normalize:
             self._apply_normalization()
