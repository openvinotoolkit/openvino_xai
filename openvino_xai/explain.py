--- conflicted
+++ resolved
@@ -1,359 +1,199 @@
-<<<<<<< HEAD
-from abc import ABC
-from abc import abstractmethod
-
-import numpy as np
-from tqdm import tqdm
-
-from openvino_xai.model import XAIModel, XAIClassificationModel
-from openvino_xai.utils import logger, save_explanations
-
-
-class PostProcessor:
-    """Processor implements post-processing for the saliency map."""
-
-    @staticmethod
-    def postprocess(saliency_map, data=None, normalize=True, resize=False, colormap=False, overlay=False):
-        """Interface for postprocess method."""
-        if normalize:
-            saliency_map = PostProcessor._normalize(saliency_map)
-        if resize:
-            if data is None:
-                # TODO: add explicit target_size as an option
-                raise ValueError("Input data has to be provided for resize (for target size estimation).")
-            saliency_map = PostProcessor._resize(saliency_map, data)
-        if colormap:
-            saliency_map = PostProcessor._colormap(saliency_map)
-        if overlay:
-            if data is None:
-                raise ValueError("Input data has to be provided for overlay.")
-            if not PostProcessor._resized(data, saliency_map):
-                saliency_map = PostProcessor._resize(saliency_map, data)
-            if not PostProcessor._colormapped(saliency_map):
-                saliency_map = PostProcessor._colormap(saliency_map)
-            saliency_map = PostProcessor._overlay(saliency_map, data)
-        return saliency_map
-
-    @staticmethod
-    def _normalize(saliency_map):
-        # TODO: move norm here from IR
-        return saliency_map
-
-    @staticmethod
-    def _resize(saliency_map, data):
-        return saliency_map
-
-    @staticmethod
-    def _colormap(saliency_map):
-        return saliency_map
-
-    @staticmethod
-    def _overlay(saliency_map, data):
-        return saliency_map
-
-    @staticmethod
-    def _resized(saliency_map, data):
-        return True
-
-    @staticmethod
-    def _colormapped(saliency_map):
-        return True
-
-
-class Explainer(ABC):
-    """A base interface for explainer."""
-
-    def __init__(self, model):
-        self._model = model
-        self._processor = PostProcessor()
-
-    @abstractmethod
-    def explain(self, data):
-        """Explain the input."""
-        raise NotImplementedError
-
-    @staticmethod
-    def _check_data_type(saliency_map):
-        if saliency_map.dtype != np.uint8:
-            saliency_map = saliency_map.astype(np.uint8)
-        return saliency_map
-
-
-class WhiteBoxExplainer(Explainer):
-    """Explainer explains models with XAI branch injected."""
-
-    def explain(self, data, explain_only_predictions=False):
-        """Explain the input in white box mode."""
-        raw_result = self._model(data)
-
-        saliency_map = raw_result.saliency_map
-        if saliency_map.size == 0:
-            raise RuntimeError("Model does not contain saliency_map output.")
-
-        saliency_map = self._check_data_type(saliency_map)
-        # TODO: if explain_only_predictions: keep saliency maps only for predicted classes
-        saliency_map = self._processor.postprocess(saliency_map, data=data)
-        return saliency_map
-
-
-class BlackBoxExplainer(Explainer):
-    """Base class for explainers that consider model as a black-box."""
-
-
-class RISEExplainer(BlackBoxExplainer):
-    def __init__(self, model):
-        super().__init__(model)
-        # self._model = model
-        self.input_size = model.inputs['data'].shape[-2:]
-        self.num_masks = 10
-        self.num_cells = 8
-        self.prob = 0.5
-
-    def explain(self, data):
-
-        """Explain the input."""
-        
-        data_size = data.shape
-        self.input_size = data_size[:2]
-        self._generate_masks(self.num_masks, self.num_cells, self.prob)
-
-        preds = []
-
-        # data = np.transpose(data, (2, 0, 1)) # c, h, w
-
-        # masked = data * self.masks
-        for i in tqdm(range(0, self.num_masks), desc='Explaining'):
-            masked = np.expand_dims(self.masks[i], axis=2) * data
-            pred = self._model(masked)
-            if 'raw_scores' in pred:
-                scores = pred['raw_scores']
-            else:
-                # softmax is needed
-                scores = pred['logits']
-            preds.append(scores)
-        preds = np.concatenate(preds)
-        sal = preds.T.dot(self.masks.reshape(self.num_masks, -1)).reshape(-1, *self.input_size)
-        sal = sal / self.num_masks / self.prob
-        sal = np.expand_dims(sal, axis=0)
-        # sal = self._processor.postprocess(sal)
-        sal = self._postprocess(sal)
-
-        return sal
-    
-    @staticmethod
-    def _postprocess(saliency_map):
-        min_soft_score = np.min(saliency_map)
-        max_soft_score = np.max(saliency_map)
-        saliency_map = 255.0 / (max_soft_score + 1e-12) * (saliency_map - min_soft_score)
-        return saliency_map
-
-
-    def _generate_masks(self, N, s, p1, savepath='masks.npy'):
-        
-        from skimage.transform import resize
-        # import torch
-        """ Generate masks for RISE
-            Args:
-                N: number of masks
-                s: number of cells for one spatial dimension
-                    in low-res RISE random mask
-                p (float, optional): with prob p, a low-res cell is set to 0;
-                    otherwise, it's 1. Default: ``0.5``.
-            Returns:
-
-            """
-        cell_size = np.ceil(np.array(self.input_size) / s)
-        up_size = (s + 1) * cell_size
-
-        grid = np.random.rand(N, s, s) < p1
-        grid = grid.astype('float32')
-
-        self.masks = np.empty((N, *self.input_size))
-
-        for i in tqdm(range(N), desc='Generating filters'):
-            # Random shifts
-            x = np.random.randint(0, cell_size[0])
-            y = np.random.randint(0, cell_size[1])
-            # Linear upsampling and cropping
-            self.masks[i, :, :] = resize(grid[i], up_size, order=1, mode='reflect', anti_aliasing=False)[x:x + self.input_size[0], y:y + self.input_size[1]]     
-        # self.masks = self.masks.reshape(-1, 1, *self.input_size)
-        # save_explanations('masks',self.masks*255)
-        self.N = N
-        self.p1 = p1
-
-
-
-class DRISEExplainer(BlackBoxExplainer):
-    def explain(self, data):
-        """Explain the input."""
-        raise NotImplementedError
-
-
-class AutoExplainer(Explainer):
-    """Explain in auto mode, using white box or black box approach."""
-
-    def __init__(self, model, explain_parameters=None):
-        super().__init__(model)
-        self._explain_parameters = explain_parameters if explain_parameters else {}
-
-
-class ClassificationAutoExplainer(AutoExplainer):
-    """Explain classification models in auto mode, using white box or black box approach."""
-
-    def explain(self, data):
-        """
-        Implements three explain scenarios, for different IR models:
-            1. IR model contain xai branch -> infer Model API wrapper.
-            2. If not (1), IR model can be augmented with XAI branch -> augment and infer.
-            3. If not (1) and (2), IR model can NOT be augmented with XAI branch -> use XAI BB method.
-
-        Args:
-            data(numpy.ndarray): data to explain.
-        """
-        if XAIModel.has_xai(self._model):
-            logger.info("Model already has XAI - using White Box explainer.")
-            explanations = WhiteBoxExplainer(self._model).explain(data)
-            return explanations
-        else:
-            try:
-                logger.info("Model does not have XAI - trying to insert XAI and use White Box explainer.")
-                self._model = XAIClassificationModel.insert_xai(self._model, self._explain_parameters)
-                explanations = WhiteBoxExplainer(self._model).explain(data)
-                return explanations
-            except Exception as e:
-                print(e)
-                logger.info("Failed to insert XAI into the model. Calling Black Box explainer.")
-                explanations = RISEExplainer(self._model).explain(data)
-                return explanations
-
-
-class DetectionAutoExplainer(AutoExplainer):
-    """Explain detection models in auto mode, using white box or black box approach."""
-
-    def explain(self, data):
-        """Explain the input."""
-        raise NotImplementedError
-=======
-from abc import ABC
-from abc import abstractmethod
-from typing import Dict, Any, Optional, List
-
-import numpy as np
-import openvino
-
-from openvino_xai.model import XAIModel, XAIClassificationModel
-from openvino_xai.saliency_map import ExplainResult, PostProcessor, TargetExplainGroup
-from openvino_xai.utils import logger
-
-
-class Explainer(ABC):
-    """A base interface for explainer."""
-
-    def __init__(self, model: openvino.model_api.models.Model):
-        self._model = model
-        self._explain_method = self._model.explain_method if hasattr(self._model, "explain_method") else None
-        self._labels = self._model.labels
-
-    @abstractmethod
-    def explain(self, data: np.ndarray) -> ExplainResult:
-        """Explain the input."""
-        raise NotImplementedError
-
-    def _get_target_explain_group(self, target_explain_group):
-        if target_explain_group:
-            if self._explain_method:
-                assert target_explain_group in self._explain_method.supported_target_explain_groups, \
-                    f"Provided target_explain_group {target_explain_group} is not supported by the explain method."
-            return target_explain_group
-        else:
-            if self._explain_method:
-                return self._explain_method.default_target_explain_group
-            else:
-                raise ValueError("Model with XAI branch was created outside of Openvino-XAI library. "
-                                 "Please explicitly provide target_explain_group to the explain call.")
-
-
-class WhiteBoxExplainer(Explainer):
-    """Explainer explains models with XAI branch injected."""
-
-    def explain(
-            self,
-            data: np.ndarray,
-            target_explain_group: Optional[TargetExplainGroup] = None,
-            explain_targets: Optional[List[int]] = None,
-            post_processing_parameters: Optional[Dict[str, Any]] = None,
-    ) -> ExplainResult:
-        """Explain the input in white box mode."""
-        raw_result = self._model(data)
-
-        target_explain_group = self._get_target_explain_group(target_explain_group)
-        explain_result = ExplainResult(raw_result, target_explain_group, explain_targets, self._labels)
-
-        post_processing_parameters = post_processing_parameters or {}
-        post_processor = PostProcessor(explain_result, data, **post_processing_parameters)
-        explain_result = post_processor.postprocess()
-        return explain_result
-
-
-class BlackBoxExplainer(Explainer):
-    """Base class for explainers that consider model as a black-box."""
-
-
-class RISEExplainer(BlackBoxExplainer):
-    def explain(self, data: np.ndarray) -> ExplainResult:
-        """Explain the input."""
-        raise NotImplementedError
-
-
-class DRISEExplainer(BlackBoxExplainer):
-    def explain(self, data: np.ndarray) -> ExplainResult:
-        """Explain the input."""
-        raise NotImplementedError
-
-
-class AutoExplainer(Explainer):
-    """Explain in auto mode, using white box or black box approach."""
-
-    def __init__(self, model: openvino.model_api.models.Model, explain_parameters: bool = None):
-        super().__init__(model)
-        self._explain_parameters = explain_parameters if explain_parameters else {}
-
-
-class ClassificationAutoExplainer(AutoExplainer):
-    """Explain classification models in auto mode, using white box or black box approach."""
-
-    def explain(self, data: np.ndarray, target_explain_group: Optional[TargetExplainGroup] = None) -> ExplainResult:
-        """
-        Implements three explain scenarios, for different IR models:
-            1. IR model contain xai branch -> infer Model API wrapper.
-            2. If not (1), IR model can be augmented with XAI branch -> augment and infer.
-            3. If not (1) and (2), IR model can NOT be augmented with XAI branch -> use XAI BB method.
-
-        Args:
-            data(numpy.ndarray): data to explain.
-            target_explain_group(TargetExplainGroup): Target explain group.
-        """
-        if XAIModel.has_xai(self._model):
-            logger.info("Model already has XAI - using White Box explainer.")
-            explanations = WhiteBoxExplainer(self._model).explain(data, target_explain_group)
-            return explanations
-        else:
-            try:
-                logger.info("Model does not have XAI - trying to insert XAI and use White Box explainer.")
-                self._model = XAIClassificationModel.insert_xai(self._model, self._explain_parameters)
-                explanations = WhiteBoxExplainer(self._model).explain(data)
-                return explanations
-            except Exception as e:
-                print(e)
-                logger.info("Failed to insert XAI into the model. Calling Black Box explainer.")
-                explanations = RISEExplainer(self._model).explain(data)
-                return explanations
-
-
-class DetectionAutoExplainer(AutoExplainer):
-    """Explain detection models in auto mode, using white box or black box approach."""
-
-    def explain(self, data: np.ndarray) -> np.ndarray:
-        """Explain the input."""
-        raise NotImplementedError
->>>>>>> 727b173e
+from abc import ABC
+from abc import abstractmethod
+from typing import Dict, Any, Optional, List
+
+import numpy as np
+import openvino
+
+from openvino_xai.model import XAIModel, XAIClassificationModel
+from openvino_xai.saliency_map import ExplainResult, PostProcessor, TargetExplainGroup
+from openvino_xai.utils import logger
+
+
+class Explainer(ABC):
+    """A base interface for explainer."""
+
+    def __init__(self, model: openvino.model_api.models.Model):
+        self._model = model
+        self._explain_method = self._model.explain_method if hasattr(self._model, "explain_method") else None
+        self._labels = self._model.labels
+
+    @abstractmethod
+    def explain(self, data: np.ndarray) -> ExplainResult:
+        """Explain the input."""
+        raise NotImplementedError
+
+    def _get_target_explain_group(self, target_explain_group):
+        if target_explain_group:
+            if self._explain_method:
+                assert target_explain_group in self._explain_method.supported_target_explain_groups, \
+                    f"Provided target_explain_group {target_explain_group} is not supported by the explain method."
+            return target_explain_group
+        else:
+            if self._explain_method:
+                return self._explain_method.default_target_explain_group
+            else:
+                raise ValueError("Model with XAI branch was created outside of Openvino-XAI library. "
+                                 "Please explicitly provide target_explain_group to the explain call.")
+
+
+class WhiteBoxExplainer(Explainer):
+    """Explainer explains models with XAI branch injected."""
+
+    def explain(
+            self,
+            data: np.ndarray,
+            target_explain_group: Optional[TargetExplainGroup] = None,
+            explain_targets: Optional[List[int]] = None,
+            post_processing_parameters: Optional[Dict[str, Any]] = None,
+    ) -> ExplainResult:
+        """Explain the input in white box mode."""
+        raw_result = self._model(data)
+
+        target_explain_group = self._get_target_explain_group(target_explain_group)
+        explain_result = ExplainResult(raw_result, target_explain_group, explain_targets, self._labels)
+
+        post_processing_parameters = post_processing_parameters or {}
+        post_processor = PostProcessor(explain_result, data, **post_processing_parameters)
+        explain_result = post_processor.postprocess()
+        return explain_result
+
+
+class BlackBoxExplainer(Explainer):
+    """Base class for explainers that consider model as a black-box."""
+
+
+class RISEExplainer(BlackBoxExplainer):
+    def __init__(self, model):
+        super().__init__(model)
+        # self._model = model
+        self.input_size = model.inputs['data'].shape[-2:]
+        self.num_masks = 10
+        self.num_cells = 8
+        self.prob = 0.5
+
+    def explain(self, data):
+
+        """Explain the input."""
+        
+        data_size = data.shape
+        self.input_size = data_size[:2]
+        self._generate_masks(self.num_masks, self.num_cells, self.prob)
+
+        preds = []
+
+        # data = np.transpose(data, (2, 0, 1)) # c, h, w
+
+        # masked = data * self.masks
+        for i in tqdm(range(0, self.num_masks), desc='Explaining'):
+            masked = np.expand_dims(self.masks[i], axis=2) * data
+            pred = self._model(masked)
+            if 'raw_scores' in pred:
+                scores = pred['raw_scores']
+            else:
+                # softmax is needed
+                scores = pred['logits']
+            preds.append(scores)
+        preds = np.concatenate(preds)
+        sal = preds.T.dot(self.masks.reshape(self.num_masks, -1)).reshape(-1, *self.input_size)
+        sal = sal / self.num_masks / self.prob
+        sal = np.expand_dims(sal, axis=0)
+        # sal = self._processor.postprocess(sal)
+        sal = self._postprocess(sal)
+
+        return sal
+    
+    @staticmethod
+    def _postprocess(saliency_map):
+        min_soft_score = np.min(saliency_map)
+        max_soft_score = np.max(saliency_map)
+        saliency_map = 255.0 / (max_soft_score + 1e-12) * (saliency_map - min_soft_score)
+        return saliency_map
+
+
+    def _generate_masks(self, N, s, p1, savepath='masks.npy'):
+        
+        from skimage.transform import resize
+        # import torch
+        """ Generate masks for RISE
+            Args:
+                N: number of masks
+                s: number of cells for one spatial dimension
+                    in low-res RISE random mask
+                p (float, optional): with prob p, a low-res cell is set to 0;
+                    otherwise, it's 1. Default: ``0.5``.
+            Returns:
+
+            """
+        cell_size = np.ceil(np.array(self.input_size) / s)
+        up_size = (s + 1) * cell_size
+
+        grid = np.random.rand(N, s, s) < p1
+        grid = grid.astype('float32')
+
+        self.masks = np.empty((N, *self.input_size))
+
+        for i in tqdm(range(N), desc='Generating filters'):
+            # Random shifts
+            x = np.random.randint(0, cell_size[0])
+            y = np.random.randint(0, cell_size[1])
+            # Linear upsampling and cropping
+            self.masks[i, :, :] = resize(grid[i], up_size, order=1, mode='reflect', anti_aliasing=False)[x:x + self.input_size[0], y:y + self.input_size[1]]     
+        # self.masks = self.masks.reshape(-1, 1, *self.input_size)
+        # save_explanations('masks',self.masks*255)
+        self.N = N
+        self.p1 = p1
+
+
+
+class DRISEExplainer(BlackBoxExplainer):
+    def explain(self, data: np.ndarray) -> ExplainResult:
+        """Explain the input."""
+        raise NotImplementedError
+
+
+class AutoExplainer(Explainer):
+    """Explain in auto mode, using white box or black box approach."""
+
+    def __init__(self, model: openvino.model_api.models.Model, explain_parameters: bool = None):
+        super().__init__(model)
+        self._explain_parameters = explain_parameters if explain_parameters else {}
+
+
+class ClassificationAutoExplainer(AutoExplainer):
+    """Explain classification models in auto mode, using white box or black box approach."""
+
+    def explain(self, data: np.ndarray, target_explain_group: Optional[TargetExplainGroup] = None) -> ExplainResult:
+        """
+        Implements three explain scenarios, for different IR models:
+            1. IR model contain xai branch -> infer Model API wrapper.
+            2. If not (1), IR model can be augmented with XAI branch -> augment and infer.
+            3. If not (1) and (2), IR model can NOT be augmented with XAI branch -> use XAI BB method.
+
+        Args:
+            data(numpy.ndarray): data to explain.
+            target_explain_group(TargetExplainGroup): Target explain group.
+        """
+        if XAIModel.has_xai(self._model):
+            logger.info("Model already has XAI - using White Box explainer.")
+            explanations = WhiteBoxExplainer(self._model).explain(data, target_explain_group)
+            return explanations
+        else:
+            try:
+                logger.info("Model does not have XAI - trying to insert XAI and use White Box explainer.")
+                self._model = XAIClassificationModel.insert_xai(self._model, self._explain_parameters)
+                explanations = WhiteBoxExplainer(self._model).explain(data)
+                return explanations
+            except Exception as e:
+                print(e)
+                logger.info("Failed to insert XAI into the model. Calling Black Box explainer.")
+                explanations = RISEExplainer(self._model).explain(data)
+                return explanations
+
+
+class DetectionAutoExplainer(AutoExplainer):
+    """Explain detection models in auto mode, using white box or black box approach."""
+
+    def explain(self, data: np.ndarray) -> np.ndarray:
+        """Explain the input."""
+        raise NotImplementedError