--- conflicted
+++ resolved
@@ -1,132 +1,3 @@
-<<<<<<< HEAD
-from abc import ABC
-from abc import abstractmethod
-from typing import Dict, Any
-
-import openvino
-import numpy as np
-
-from openvino.model_api.models import ClassificationModel
-from openvino.model_api.models import DetectionModel
-from openvino.model_api.models.types import BooleanValue
-from openvino.model_api.models.classification import sigmoid_numpy, softmax_numpy
-
-from openvino_xai.insert import InsertXAI
-from openvino_xai.methods import (
-    ReciproCAMXAIMethod,
-    ActivationMapXAIMethod,
-    DetClassProbabilityMapXAIMethod,
-    XAIMethodBase,
-)
-from openvino_xai.utils import logger
-
-
-class XAIModel(ABC):
-    """Factory for creating Model API model wrapper and updating it with XAI functionality."""
-
-    @classmethod
-    def create_model(cls, *args, **kwargs) -> openvino.model_api.models.Model:
-        """Creates Model API model wrapper with XAI branch."""
-        explain_parameters = kwargs.pop("explain_parameters", None)
-
-        model_api_model_class = cls._get_model_api_model_class()
-        model_api_wrapper = model_api_model_class.create_model(*args, **kwargs)
-        logger.info("Created Model API wrapper.")
-
-        if cls.has_xai(model_api_wrapper):
-            logger.info("Provided IR model already contains XAI branch, return it as-is.")
-            return model_api_wrapper
-
-        model_api_wrapper = cls.insert_xai(model_api_wrapper, explain_parameters)
-        return model_api_wrapper
-
-    @classmethod
-    def insert_xai(
-        cls, model_api_wrapper: openvino.model_api.models.Model, explain_parameters: Dict[str, Any]
-    ) -> openvino.model_api.models.Model:
-        # Insert XAI branch into the model
-        model_ir = model_api_wrapper.get_model()
-        explain_method = cls._generate_explain_method(model_ir, explain_parameters)
-        xai_generator = InsertXAI(explain_method)
-        model_ir_with_xai = xai_generator.generate_model_with_xai()
-        # logger.info(f"Original model:\n{explain_method.model_ori}")
-        # logger.info(f"Model with XAI inserted:\n{model_ir_with_xai}")
-
-        # Update Model API wrapper
-        model_api_wrapper.explain_method = explain_method
-        model_api_wrapper.inference_adapter.model = model_ir_with_xai
-        if hasattr(model_api_wrapper, "out_layer_names"):
-            model_api_wrapper.out_layer_names.append("saliency_map")
-        if model_api_wrapper.model_loaded:
-            model_api_wrapper.load(force=True)
-
-        assert cls.has_xai(model_api_wrapper), "Insertion of the XAI branch into the model was not successful."
-        logger.info("Insertion of the XAI branch into the model was successful.")
-        return model_api_wrapper
-
-    @classmethod
-    @abstractmethod
-    def _get_model_api_model_class(cls):
-        raise NotImplementedError
-
-    @classmethod
-    @abstractmethod
-    def _generate_explain_method(cls, model_ir: openvino.runtime.Model, explain_parameters: Dict[str, Any]):
-        raise NotImplementedError
-
-    @staticmethod
-    def has_xai(model: openvino.model_api.models.Model) -> bool:
-        """Check if the model contain XAI."""
-        for output in model.inference_adapter.model.outputs:
-            if "saliency_map" in output.get_names():
-                return True
-        return False
-
-
-class XAIClassificationModel(XAIModel):
-    """Creates classification Model API model wrapper."""
-
-    @classmethod
-    def _get_model_api_model_class(cls):
-        return ClassificationModel
-
-    @classmethod
-    def _generate_explain_method(
-        cls, model: openvino.runtime.Model, explain_parameters: Dict[str, Any]
-    ) -> XAIMethodBase:
-        if explain_parameters is None:
-            return ReciproCAMXAIMethod(model)
-
-        explain_method_name = explain_parameters.pop("explain_method_name", None)
-        if explain_method_name is None or explain_method_name.lower() == "reciprocam":
-            return ReciproCAMXAIMethod(model, **explain_parameters)
-        if explain_method_name.lower() == "activationmap":
-            return ActivationMapXAIMethod(model, **explain_parameters)
-        raise ValueError(f"Requested explain method {explain_method_name} is not implemented.")
-
-
-class XAIDetectionModel(XAIModel):
-    """Creates detection Model API model wrapper."""
-
-    @classmethod
-    def _get_model_api_model_class(cls):
-        return DetectionModel
-
-    @classmethod
-    def _generate_explain_method(
-        cls, model: openvino.runtime.Model, explain_parameters: Dict[str, Any]
-    ) -> XAIMethodBase:
-        if explain_parameters is None:
-            raise ValueError("explain_parameters is required for the detection models.")
-
-        explain_method_name = explain_parameters.pop("explain_method_name")
-        if explain_method_name is None:
-            raise ValueError("explain_method_name is required for the detection models.")
-        if explain_method_name.lower() == "detclassprobabilitymap":
-            return DetClassProbabilityMapXAIMethod(model, **explain_parameters)
-        raise ValueError(f"Requested explain method {explain_method_name} is not implemented.")
-
-=======
 # Copyright (C) 2023 Intel Corporation
 # SPDX-License-Identifier: Apache-2.0
 
@@ -335,5 +206,4 @@
                 explain_parameters.saliency_map_size,
                 explain_parameters.embed_normalization,
             )
-        raise ValueError(f"Requested explain method {explain_method_type} is not implemented.")
->>>>>>> 64d224db
+        raise ValueError(f"Requested explain method {explain_method_type} is not implemented.")