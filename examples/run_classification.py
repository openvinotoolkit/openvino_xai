import os
import sys
import argparse
from pathlib import Path

import cv2
from openvino.model_api.models import ClassificationModel

<<<<<<< HEAD
from openvino_xai.explain import WhiteBoxExplainer, ClassificationAutoExplainer, RISEExplainer
=======
from openvino_xai.explain import WhiteBoxExplainer, ClassificationAutoExplainer
from openvino_xai.parameters import ClassificationExplainParametersWB, PostProcessParameters, XAIMethodType
>>>>>>> 64d224db
from openvino_xai.saliency_map import TargetExplainGroup
from openvino_xai.model import XAIClassificationModel
from openvino_xai.utils import logger


def get_argument_parser():
    parser = argparse.ArgumentParser()
    parser.add_argument('model_path')
    parser.add_argument('image_path')
    parser.add_argument('--output', default=None, type=str)
    return parser


def run_example_wo_explain_parameters(args):
    image = cv2.imread(args.image_path)
    image_name = Path(args.image_path).stem

    model = XAIClassificationModel.create_model(args.model_path, "Classification")
    explainer = WhiteBoxExplainer(model)
    explanation = explainer.explain(image, target_explain_group=TargetExplainGroup.PREDICTED_CLASSES)
    logger.info(f"Example w/o explain_parameters: generated classification saliency maps "
                f"of layout {explanation.layout} with shape {explanation.map.shape}.")
    if args.output is not None:
        explanation.save(args.output, image_name)


def run_example_w_explain_parameters(args):
    image = cv2.imread(args.image_path)
    image_name = Path(args.image_path).stem

    explain_parameters = ClassificationExplainParametersWB(
        target_layer="/backbone/features/final_block/activate/Mul",  # OTX effnet
        # target_layer="/backbone/conv/conv.2/Div",  # OTX mnet_v3
        explain_method_type=XAIMethodType.RECIPROCAM,
    )
    model = XAIClassificationModel.create_model(args.model_path, "Classification",
                                                explain_parameters=explain_parameters)
    explainer = WhiteBoxExplainer(model)
    explanation = explainer.explain(image)
    logger.info(f"Example w/ explain_parameters: generated classification saliency maps "
                f"of layout {explanation.layout} with shape {explanation.map.shape}.")
    if args.output is not None:
        explanation.save(args.output, image_name)


def run_example_w_postprocessing_parameters(args):
    image = cv2.imread(args.image_path)
    image_name = Path(args.image_path).stem

    model = XAIClassificationModel.create_model(args.model_path, "Classification")
    explainer = WhiteBoxExplainer(model)
    post_processing_parameters = PostProcessParameters(overlay=True)
    explanation = explainer.explain(
        image,
        TargetExplainGroup.PREDICTED_CLASSES,
        post_processing_parameters=post_processing_parameters,
    )
    logger.info(f"Example w/ post_processing_parameters: generated classification saliency maps "
                f"of layout {explanation.layout} with shape {explanation.map.shape}.")
    if args.output is not None:
        explanation.save(args.output, image_name)


def run_blackbox_w_postprocessing_parameters(args):
    image = cv2.imread(args.image_path)
    image_name = Path(args.image_path).stem

    model = ClassificationModel.create_model(args.model_path, configuration={"output_raw_scores": True})
    explainer = RISEExplainer(model)
    post_processing_parameters = {
        "normalize": True,
        "overlay": True,
    }
    explanation = explainer.explain(
        image,
        TargetExplainGroup.PREDICTED_CLASSES,
        post_processing_parameters=post_processing_parameters,
    )
    logger.info(f"Example from BlackBox explainer w/ post_processing_parameters: generated classification saliency maps "
                f"of layout {explanation.layout} with shape {explanation.map.shape}.")
    if args.output is not None:
        explanation.save(args.output, image_name)


def run_auto_example(args):
    """Auto example - try to get explanation with white-box method, if fails - use black-box"""
    image = cv2.imread(args.image_path)
    image_name = Path(args.image_path).stem

    model = ClassificationModel.create_model(args.model_path, "Classification")
    auto_explainer = ClassificationAutoExplainer(model)
    explanation = auto_explainer.explain(image)
    logger.info(f"Auto example: generated classification saliency maps "
                f"of layout {explanation.layout} with shape {explanation.map.shape}.")
    if args.output is not None:
        explanation.save(args.output, image_name)


def run_multiple_image_example(args):
    # TODO: wrap it into the explainer.explain() and enable async inference
    img_data_formats = (
        ".jpg",
        ".jpeg",
        ".gif",
        ".bmp",
        ".tif",
        ".tiff",
        ".png",
    )
    # single image path
    if args.image_path.lower().endswith(img_data_formats):
        # args.image_path is a path to the image
        img_files = [args.image_path]
    else:
        img_files = []
        # args.image_path is a directory (with sub-folder support)
        for root, _, _ in os.walk(args.image_path):
            for format_ in img_data_formats:
                img_files.extend([os.path.join(root, file.name) for file in Path(root).glob(f"*{format_}")])
    model = XAIClassificationModel.create_model(args.model_path, "Classification")
    explainer = WhiteBoxExplainer(model)
    post_processing_parameters = PostProcessParameters(normalize=True, overlay=True)
    for image_path in img_files:
        image = cv2.imread(image_path)
        image_name = Path(image_path).stem
        explanation = explainer.explain(
            image,
            TargetExplainGroup.PREDICTED_CLASSES,
            post_processing_parameters=post_processing_parameters,
        )
        logger.info(f"Example w/ multiple images to explain: generated classification saliency maps "
                    f"of layout {explanation.layout} with shape {explanation.map.shape}")
        if args.output is not None:
            explanation.save(args.output, image_name)


def run_ir_model_update_wo_inference(args):
    """Embedding XAI into the model graph and save updated IR, no actual inference performed.
    User suppose to use his/her own inference pipeline to get explanations along with the regular model outputs."""
    model_with_xai = XAIClassificationModel.insert_xai_into_native_ir(args.model_path, args.output)
    logger.info(f"Model with XAI head saved to {args.output}")


def main(argv):
    parser = get_argument_parser()
    args = parser.parse_args(argv)

    # e2e model explanation examples: patching IR model with XAI branch and using ModelAPI as inference framework
    run_example_wo_explain_parameters(args)
    run_example_w_explain_parameters(args)
    run_example_w_postprocessing_parameters(args)
    run_blackbox_w_postprocessing_parameters(args)
    run_auto_example(args)
    run_multiple_image_example(args)

    # Embedding XAI into the model graph and save updated IR, no actual inference performed
    # User suppose to use his/her own custom inference pipeline to get explanations along with the regular model outputs
    run_ir_model_update_wo_inference(args)

if __name__ == "__main__":
    main(sys.argv[1:])
<|MERGE_RESOLUTION|>--- conflicted
+++ resolved
@@ -1,175 +1,171 @@
-import os
-import sys
-import argparse
-from pathlib import Path
-
-import cv2
-from openvino.model_api.models import ClassificationModel
-
-<<<<<<< HEAD
-from openvino_xai.explain import WhiteBoxExplainer, ClassificationAutoExplainer, RISEExplainer
-=======
-from openvino_xai.explain import WhiteBoxExplainer, ClassificationAutoExplainer
-from openvino_xai.parameters import ClassificationExplainParametersWB, PostProcessParameters, XAIMethodType
->>>>>>> 64d224db
-from openvino_xai.saliency_map import TargetExplainGroup
-from openvino_xai.model import XAIClassificationModel
-from openvino_xai.utils import logger
-
-
-def get_argument_parser():
-    parser = argparse.ArgumentParser()
-    parser.add_argument('model_path')
-    parser.add_argument('image_path')
-    parser.add_argument('--output', default=None, type=str)
-    return parser
-
-
-def run_example_wo_explain_parameters(args):
-    image = cv2.imread(args.image_path)
-    image_name = Path(args.image_path).stem
-
-    model = XAIClassificationModel.create_model(args.model_path, "Classification")
-    explainer = WhiteBoxExplainer(model)
-    explanation = explainer.explain(image, target_explain_group=TargetExplainGroup.PREDICTED_CLASSES)
-    logger.info(f"Example w/o explain_parameters: generated classification saliency maps "
-                f"of layout {explanation.layout} with shape {explanation.map.shape}.")
-    if args.output is not None:
-        explanation.save(args.output, image_name)
-
-
-def run_example_w_explain_parameters(args):
-    image = cv2.imread(args.image_path)
-    image_name = Path(args.image_path).stem
-
-    explain_parameters = ClassificationExplainParametersWB(
-        target_layer="/backbone/features/final_block/activate/Mul",  # OTX effnet
-        # target_layer="/backbone/conv/conv.2/Div",  # OTX mnet_v3
-        explain_method_type=XAIMethodType.RECIPROCAM,
-    )
-    model = XAIClassificationModel.create_model(args.model_path, "Classification",
-                                                explain_parameters=explain_parameters)
-    explainer = WhiteBoxExplainer(model)
-    explanation = explainer.explain(image)
-    logger.info(f"Example w/ explain_parameters: generated classification saliency maps "
-                f"of layout {explanation.layout} with shape {explanation.map.shape}.")
-    if args.output is not None:
-        explanation.save(args.output, image_name)
-
-
-def run_example_w_postprocessing_parameters(args):
-    image = cv2.imread(args.image_path)
-    image_name = Path(args.image_path).stem
-
-    model = XAIClassificationModel.create_model(args.model_path, "Classification")
-    explainer = WhiteBoxExplainer(model)
-    post_processing_parameters = PostProcessParameters(overlay=True)
-    explanation = explainer.explain(
-        image,
-        TargetExplainGroup.PREDICTED_CLASSES,
-        post_processing_parameters=post_processing_parameters,
-    )
-    logger.info(f"Example w/ post_processing_parameters: generated classification saliency maps "
-                f"of layout {explanation.layout} with shape {explanation.map.shape}.")
-    if args.output is not None:
-        explanation.save(args.output, image_name)
-
-
-def run_blackbox_w_postprocessing_parameters(args):
-    image = cv2.imread(args.image_path)
-    image_name = Path(args.image_path).stem
-
-    model = ClassificationModel.create_model(args.model_path, configuration={"output_raw_scores": True})
-    explainer = RISEExplainer(model)
-    post_processing_parameters = {
-        "normalize": True,
-        "overlay": True,
-    }
-    explanation = explainer.explain(
-        image,
-        TargetExplainGroup.PREDICTED_CLASSES,
-        post_processing_parameters=post_processing_parameters,
-    )
-    logger.info(f"Example from BlackBox explainer w/ post_processing_parameters: generated classification saliency maps "
-                f"of layout {explanation.layout} with shape {explanation.map.shape}.")
-    if args.output is not None:
-        explanation.save(args.output, image_name)
-
-
-def run_auto_example(args):
-    """Auto example - try to get explanation with white-box method, if fails - use black-box"""
-    image = cv2.imread(args.image_path)
-    image_name = Path(args.image_path).stem
-
-    model = ClassificationModel.create_model(args.model_path, "Classification")
-    auto_explainer = ClassificationAutoExplainer(model)
-    explanation = auto_explainer.explain(image)
-    logger.info(f"Auto example: generated classification saliency maps "
-                f"of layout {explanation.layout} with shape {explanation.map.shape}.")
-    if args.output is not None:
-        explanation.save(args.output, image_name)
-
-
-def run_multiple_image_example(args):
-    # TODO: wrap it into the explainer.explain() and enable async inference
-    img_data_formats = (
-        ".jpg",
-        ".jpeg",
-        ".gif",
-        ".bmp",
-        ".tif",
-        ".tiff",
-        ".png",
-    )
-    # single image path
-    if args.image_path.lower().endswith(img_data_formats):
-        # args.image_path is a path to the image
-        img_files = [args.image_path]
-    else:
-        img_files = []
-        # args.image_path is a directory (with sub-folder support)
-        for root, _, _ in os.walk(args.image_path):
-            for format_ in img_data_formats:
-                img_files.extend([os.path.join(root, file.name) for file in Path(root).glob(f"*{format_}")])
-    model = XAIClassificationModel.create_model(args.model_path, "Classification")
-    explainer = WhiteBoxExplainer(model)
-    post_processing_parameters = PostProcessParameters(normalize=True, overlay=True)
-    for image_path in img_files:
-        image = cv2.imread(image_path)
-        image_name = Path(image_path).stem
-        explanation = explainer.explain(
-            image,
-            TargetExplainGroup.PREDICTED_CLASSES,
-            post_processing_parameters=post_processing_parameters,
-        )
-        logger.info(f"Example w/ multiple images to explain: generated classification saliency maps "
-                    f"of layout {explanation.layout} with shape {explanation.map.shape}")
-        if args.output is not None:
-            explanation.save(args.output, image_name)
-
-
-def run_ir_model_update_wo_inference(args):
-    """Embedding XAI into the model graph and save updated IR, no actual inference performed.
-    User suppose to use his/her own inference pipeline to get explanations along with the regular model outputs."""
-    model_with_xai = XAIClassificationModel.insert_xai_into_native_ir(args.model_path, args.output)
-    logger.info(f"Model with XAI head saved to {args.output}")
-
-
-def main(argv):
-    parser = get_argument_parser()
-    args = parser.parse_args(argv)
-
-    # e2e model explanation examples: patching IR model with XAI branch and using ModelAPI as inference framework
-    run_example_wo_explain_parameters(args)
-    run_example_w_explain_parameters(args)
-    run_example_w_postprocessing_parameters(args)
-    run_blackbox_w_postprocessing_parameters(args)
-    run_auto_example(args)
-    run_multiple_image_example(args)
-
-    # Embedding XAI into the model graph and save updated IR, no actual inference performed
-    # User suppose to use his/her own custom inference pipeline to get explanations along with the regular model outputs
-    run_ir_model_update_wo_inference(args)
-
-if __name__ == "__main__":
-    main(sys.argv[1:])
+import os
+import sys
+import argparse
+from pathlib import Path
+
+import cv2
+from openvino.model_api.models import ClassificationModel
+
+from openvino_xai.explain import WhiteBoxExplainer, ClassificationAutoExplainer, RISEExplainer
+from openvino_xai.parameters import ClassificationExplainParametersWB, PostProcessParameters, XAIMethodType
+from openvino_xai.saliency_map import TargetExplainGroup
+from openvino_xai.model import XAIClassificationModel
+from openvino_xai.utils import logger
+
+
+def get_argument_parser():
+    parser = argparse.ArgumentParser()
+    parser.add_argument('model_path')
+    parser.add_argument('image_path')
+    parser.add_argument('--output', default=None, type=str)
+    return parser
+
+
+def run_example_wo_explain_parameters(args):
+    image = cv2.imread(args.image_path)
+    image_name = Path(args.image_path).stem
+
+    model = XAIClassificationModel.create_model(args.model_path, "Classification")
+    explainer = WhiteBoxExplainer(model)
+    explanation = explainer.explain(image, target_explain_group=TargetExplainGroup.PREDICTED_CLASSES)
+    logger.info(f"Example w/o explain_parameters: generated classification saliency maps "
+                f"of layout {explanation.layout} with shape {explanation.map.shape}.")
+    if args.output is not None:
+        explanation.save(args.output, image_name)
+
+
+def run_example_w_explain_parameters(args):
+    image = cv2.imread(args.image_path)
+    image_name = Path(args.image_path).stem
+
+    explain_parameters = ClassificationExplainParametersWB(
+        target_layer="/backbone/features/final_block/activate/Mul",  # OTX effnet
+        # target_layer="/backbone/conv/conv.2/Div",  # OTX mnet_v3
+        explain_method_type=XAIMethodType.RECIPROCAM,
+    )
+    model = XAIClassificationModel.create_model(args.model_path, "Classification",
+                                                explain_parameters=explain_parameters)
+    explainer = WhiteBoxExplainer(model)
+    explanation = explainer.explain(image)
+    logger.info(f"Example w/ explain_parameters: generated classification saliency maps "
+                f"of layout {explanation.layout} with shape {explanation.map.shape}.")
+    if args.output is not None:
+        explanation.save(args.output, image_name)
+
+
+def run_example_w_postprocessing_parameters(args):
+    image = cv2.imread(args.image_path)
+    image_name = Path(args.image_path).stem
+
+    model = XAIClassificationModel.create_model(args.model_path, "Classification")
+    explainer = WhiteBoxExplainer(model)
+    post_processing_parameters = PostProcessParameters(overlay=True)
+    explanation = explainer.explain(
+        image,
+        TargetExplainGroup.PREDICTED_CLASSES,
+        post_processing_parameters=post_processing_parameters,
+    )
+    logger.info(f"Example w/ post_processing_parameters: generated classification saliency maps "
+                f"of layout {explanation.layout} with shape {explanation.map.shape}.")
+    if args.output is not None:
+        explanation.save(args.output, image_name)
+
+
+def run_blackbox_w_postprocessing_parameters(args):
+    image = cv2.imread(args.image_path)
+    image_name = Path(args.image_path).stem
+
+    model = ClassificationModel.create_model(args.model_path, configuration={"output_raw_scores": True})
+    explainer = RISEExplainer(model)
+    post_processing_parameters = {
+        "normalize": True,
+        "overlay": True,
+    }
+    explanation = explainer.explain(
+        image,
+        TargetExplainGroup.PREDICTED_CLASSES,
+        post_processing_parameters=post_processing_parameters,
+    )
+    logger.info(f"Example from BlackBox explainer w/ post_processing_parameters: generated classification saliency maps "
+                f"of layout {explanation.layout} with shape {explanation.map.shape}.")
+    if args.output is not None:
+        explanation.save(args.output, image_name)
+
+
+def run_auto_example(args):
+    """Auto example - try to get explanation with white-box method, if fails - use black-box"""
+    image = cv2.imread(args.image_path)
+    image_name = Path(args.image_path).stem
+
+    model = ClassificationModel.create_model(args.model_path, "Classification")
+    auto_explainer = ClassificationAutoExplainer(model)
+    explanation = auto_explainer.explain(image)
+    logger.info(f"Auto example: generated classification saliency maps "
+                f"of layout {explanation.layout} with shape {explanation.map.shape}.")
+    if args.output is not None:
+        explanation.save(args.output, image_name)
+
+
+def run_multiple_image_example(args):
+    # TODO: wrap it into the explainer.explain() and enable async inference
+    img_data_formats = (
+        ".jpg",
+        ".jpeg",
+        ".gif",
+        ".bmp",
+        ".tif",
+        ".tiff",
+        ".png",
+    )
+    # single image path
+    if args.image_path.lower().endswith(img_data_formats):
+        # args.image_path is a path to the image
+        img_files = [args.image_path]
+    else:
+        img_files = []
+        # args.image_path is a directory (with sub-folder support)
+        for root, _, _ in os.walk(args.image_path):
+            for format_ in img_data_formats:
+                img_files.extend([os.path.join(root, file.name) for file in Path(root).glob(f"*{format_}")])
+    model = XAIClassificationModel.create_model(args.model_path, "Classification")
+    explainer = WhiteBoxExplainer(model)
+    post_processing_parameters = PostProcessParameters(normalize=True, overlay=True)
+    for image_path in img_files:
+        image = cv2.imread(image_path)
+        image_name = Path(image_path).stem
+        explanation = explainer.explain(
+            image,
+            TargetExplainGroup.PREDICTED_CLASSES,
+            post_processing_parameters=post_processing_parameters,
+        )
+        logger.info(f"Example w/ multiple images to explain: generated classification saliency maps "
+                    f"of layout {explanation.layout} with shape {explanation.map.shape}")
+        if args.output is not None:
+            explanation.save(args.output, image_name)
+
+
+def run_ir_model_update_wo_inference(args):
+    """Embedding XAI into the model graph and save updated IR, no actual inference performed.
+    User suppose to use his/her own inference pipeline to get explanations along with the regular model outputs."""
+    model_with_xai = XAIClassificationModel.insert_xai_into_native_ir(args.model_path, args.output)
+    logger.info(f"Model with XAI head saved to {args.output}")
+
+
+def main(argv):
+    parser = get_argument_parser()
+    args = parser.parse_args(argv)
+
+    # e2e model explanation examples: patching IR model with XAI branch and using ModelAPI as inference framework
+    run_example_wo_explain_parameters(args)
+    run_example_w_explain_parameters(args)
+    run_example_w_postprocessing_parameters(args)
+    run_blackbox_w_postprocessing_parameters(args)
+    run_auto_example(args)
+    run_multiple_image_example(args)
+
+    # Embedding XAI into the model graph and save updated IR, no actual inference performed
+    # User suppose to use his/her own custom inference pipeline to get explanations along with the regular model outputs
+    run_ir_model_update_wo_inference(args)
+
+if __name__ == "__main__":
+    main(sys.argv[1:])